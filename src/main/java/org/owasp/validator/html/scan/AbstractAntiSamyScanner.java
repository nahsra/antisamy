/*
 * Copyright (c) 2007-2019, Arshan Dabirsiaghi, Jason Li
 * 
 * All rights reserved.
 * 
 * Redistribution and use in source and binary forms, with or without modification, are permitted provided that the following conditions are met:
 * 
 * Redistributions of source code must retain the above copyright notice, this list of conditions and the following disclaimer.
 * Redistributions in binary form must reproduce the above copyright notice, this list of conditions and the following disclaimer in the documentation and/or other materials provided with the distribution.
 * Neither the name of OWASP nor the names of its contributors may be used to endorse or promote products derived from this software without specific prior written permission.
 *
 * THIS SOFTWARE IS PROVIDED BY THE COPYRIGHT HOLDERS AND CONTRIBUTORS
 * "AS IS" AND ANY EXPRESS OR IMPLIED WARRANTIES, INCLUDING, BUT NOT
 * LIMITED TO, THE IMPLIED WARRANTIES OF MERCHANTABILITY AND FITNESS FOR
 * A PARTICULAR PURPOSE ARE DISCLAIMED. IN NO EVENT SHALL THE COPYRIGHT OWNER OR
 * CONTRIBUTORS BE LIABLE FOR ANY DIRECT, INDIRECT, INCIDENTAL, SPECIAL,
 * EXEMPLARY, OR CONSEQUENTIAL DAMAGES (INCLUDING, BUT NOT LIMITED TO,
 * PROCUREMENT OF SUBSTITUTE GOODS OR SERVICES; LOSS OF USE, DATA, OR
 * PROFITS; OR BUSINESS INTERRUPTION) HOWEVER CAUSED AND ON ANY THEORY OF
 * LIABILITY, WHETHER IN CONTRACT, STRICT LIABILITY, OR TORT (INCLUDING
 * NEGLIGENCE OR OTHERWISE) ARISING IN ANY WAY OUT OF THE USE OF THIS
 * SOFTWARE, EVEN IF ADVISED OF THE POSSIBILITY OF SUCH DAMAGE.
 */

package org.owasp.validator.html.scan;

import java.io.Writer;
import java.util.*;

import org.apache.xml.serialize.OutputFormat;
import org.owasp.validator.html.*;
import org.owasp.validator.html.util.ErrorMessageUtil;

public abstract class AbstractAntiSamyScanner {

    protected final InternalPolicy policy;
    protected final List<String> errorMessages = new ArrayList<String>();

    protected static final ResourceBundle messages = getResourceBundle();
    protected final Locale locale = Locale.getDefault();

    protected boolean isNofollowAnchors = false;
    protected boolean isValidateParamAsEmbed = false;

    public abstract CleanResults scan(String html) throws ScanException;

<<<<<<< HEAD
    /* @noinspection UnusedDeclaration TODO: Investigate */
=======
	/* UnusedDeclaration TODO: Investigate */
>>>>>>> ae489820
    public abstract CleanResults getResults();

    public AbstractAntiSamyScanner(Policy policy) {
        this.policy = (InternalPolicy) policy;
    }

    public AbstractAntiSamyScanner() throws PolicyException {
        policy = (InternalPolicy) Policy.getInstance();
    }

    private static ResourceBundle getResourceBundle() {
        try {
            return ResourceBundle.getBundle("AntiSamy", Locale.getDefault());
        } catch (MissingResourceException mre) {
            return  ResourceBundle.getBundle("AntiSamy", new Locale(Constants.DEFAULT_LOCALE_LANG, Constants.DEFAULT_LOCALE_LOC));
        }
    }

    protected void addError(String errorKey, Object[] objs) {
        errorMessages.add(ErrorMessageUtil.getMessage(messages, errorKey, objs));
    }
    
    
    protected OutputFormat getOutputFormat() {

        OutputFormat format = new OutputFormat();
        format.setOmitXMLDeclaration(policy.isOmitXmlDeclaration());
        format.setOmitDocumentType(policy.isOmitDoctypeDeclaration());
        format.setPreserveEmptyAttributes(true);
        format.setPreserveSpace(policy.isPreserveSpace());
        
        if (policy.isFormatOutput()) {
            format.setLineWidth(80);
            format.setIndenting(true);
            format.setIndent(2);
        }
        
        return format;
<<<<<<< HEAD
    }
    
    /* @noinspection deprecation*/
=======
	}
	
>>>>>>> ae489820
    protected org.apache.xml.serialize.HTMLSerializer getHTMLSerializer(Writer w, OutputFormat format) {

    if(policy.isUseXhtml()) {
            return new ASXHTMLSerializer(w, format, policy);
        }
        
        return new ASHTMLSerializer(w, format, policy);
    }

    protected String trim(String original, String cleaned) {
        if (cleaned.endsWith("\n")) {
            if (!original.endsWith("\n")) {
                if (cleaned.endsWith("\r\n")) {
                    cleaned = cleaned.substring(0, cleaned.length() - 2);
                } else if (cleaned.endsWith("\n")) {
                    cleaned = cleaned.substring(0, cleaned.length() - 1);
                }
            }
        }
        
        return cleaned;
    }
}<|MERGE_RESOLUTION|>--- conflicted
+++ resolved
@@ -44,11 +44,7 @@
 
     public abstract CleanResults scan(String html) throws ScanException;
 
-<<<<<<< HEAD
-    /* @noinspection UnusedDeclaration TODO: Investigate */
-=======
 	/* UnusedDeclaration TODO: Investigate */
->>>>>>> ae489820
     public abstract CleanResults getResults();
 
     public AbstractAntiSamyScanner(Policy policy) {
@@ -87,14 +83,8 @@
         }
         
         return format;
-<<<<<<< HEAD
-    }
-    
-    /* @noinspection deprecation*/
-=======
 	}
-	
->>>>>>> ae489820
+  
     protected org.apache.xml.serialize.HTMLSerializer getHTMLSerializer(Writer w, OutputFormat format) {
 
     if(policy.isUseXhtml()) {
