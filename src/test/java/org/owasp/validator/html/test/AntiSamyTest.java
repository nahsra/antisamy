--- conflicted
+++ resolved
@@ -1688,12 +1688,7 @@
             // An error is expected. Pass.
         }
     }
-<<<<<<< HEAD
-<<<<<<< Updated upstream
-=======
-=======
->>>>>>> 2f0df858
-
+    
     @Test
     public void testGithubIssue151() throws ScanException, PolicyException {
         // Concern is error messages when parsing stylesheets are no longer returned in AntiSamy 1.6.5
@@ -1707,8 +1702,4 @@
         assertThat(result.getErrorMessages().size(), is(1));
         assertThat(result.getCleanHTML(), both(containsString("img")).and(not(containsString("CURSOR"))));
     }
-<<<<<<< HEAD
->>>>>>> Stashed changes
-=======
->>>>>>> 2f0df858
 }
