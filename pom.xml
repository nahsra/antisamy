--- conflicted
+++ resolved
@@ -77,13 +77,8 @@
         <project.java.target>1.8</project.java.target>
         <version.findsecbugs>1.14.0</version.findsecbugs>
         <version.slf4j>2.0.17</version.slf4j>
-<<<<<<< HEAD
         <version.spotbugs.maven>4.9.8.1</version.spotbugs.maven>
-        <version.spotbugs>4.9.7</version.spotbugs>
-=======
-        <version.spotbugs.maven>4.9.7.0</version.spotbugs.maven>
         <version.spotbugs>4.9.8</version.spotbugs>
->>>>>>> 7b9db809
     </properties>
 
     <profiles>
