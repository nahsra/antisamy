<project xmlns="https://maven.apache.org/POM/4.0.0" xmlns:xsi="https://www.w3.org/2001/XMLSchema-instance"
    xsi:schemaLocation="https://maven.apache.org/POM/4.0.0 https://maven.apache.org/maven-v4_0_0.xsd">
    <modelVersion>4.0.0</modelVersion>

    <groupId>org.owasp.antisamy</groupId>
    <artifactId>antisamy</artifactId>
    <packaging>jar</packaging>
    <version>1.7.9-SNAPSHOT</version>

    <distributionManagement>
        <snapshotRepository>
            <id>ossrh</id>
            <url>https://oss.sonatype.org/content/repositories/snapshots</url>
        </snapshotRepository>
        <repository>
            <id>ossrh</id>
            <url>https://oss.sonatype.org/service/local/staging/deploy/maven2/</url>
        </repository>
    </distributionManagement>

    <name>OWASP AntiSamy</name>
    <description>A library for performing fast, configurable cleansing of HTML coming from untrusted sources.</description>
    <url>https://github.com/nahsra/antisamy</url>
    <inceptionYear>2010</inceptionYear>
    <developers>
        <developer>
            <id>nahsra</id>
            <name>Arshan Dabirsiaghi</name>
            <email>arshan.dabirsiaghi@gmail.com</email>
            <roles>
                <role>Project Creator</role>
                <role>Original Project Leader</role>
            </roles>
        </developer>
        <developer>
            <id>davewichers</id>
            <name>Dave Wichers</name>
            <email>dave.wichers@owasp.org</email>
            <roles>
                <role>Primary Maintainer</role>
            </roles>
        </developer>
        <developer>
            <id>spassarop</id>
            <name>Sebastian Passaro</name>
            <email>sebastian.passaro@owasp.org</email>
            <roles>
                <role>XSS Technical Expert</role>
                <role>Committer</role>
            </roles>
        </developer>
    </developers>

    <organization>
        <name>OWASP Foundation</name>
        <url>https://owasp.org/</url>
    </organization>

    <licenses>
        <license>
            <name>BSD 3</name>
            <url>https://opensource.org/licenses/BSD-3-Clause</url>
        </license>
    </licenses>

    <scm>
        <connection>scm:git:git@github.com:nahsra/antisamy.git</connection>
        <url>scm:git:git@github.com:nahsra/antisamy.git</url>
        <developerConnection>scm:git:git@github.com:nahsra/antisamy.git</developerConnection>
    </scm>

    <properties>
        <fluido.version>2.1.0</fluido.version>
        <gpg.skip>true</gpg.skip><!-- by default skip gpg -->
        <project.build.sourceEncoding>UTF-8</project.build.sourceEncoding>
        <project.build.outputTimestamp>2025-05-08T03:31:53Z</project.build.outputTimestamp>
        <project.java.target>1.8</project.java.target>
        <version.findsecbugs>1.14.0</version.findsecbugs>
        <version.slf4j>2.0.17</version.slf4j>
        <version.spotbugs.maven>4.9.8.2</version.spotbugs.maven>
        <version.spotbugs>4.9.8</version.spotbugs>
    </properties>

    <profiles>
        <profile>
            <id>release</id>
            <properties>
                <gpg.skip>false</gpg.skip>
            </properties>
        </profile>
    </profiles>

    <dependencies>
        <dependency>
            <groupId>commons-io</groupId>
            <artifactId>commons-io</artifactId>
            <version>2.21.0</version>
        </dependency>
        <dependency>
<<<<<<< HEAD
=======
            <groupId>org.apache.httpcomponents.client5</groupId>
            <artifactId>httpclient5</artifactId>
            <version>5.5.1</version>
            <exclusions>
                <!-- exclude this old version as we directly import a newer one -->
                <exclusion>
                    <groupId>org.slf4j</groupId>
                    <artifactId>slf4j-api</artifactId>
                </exclusion>
                <!-- exclude this slightly older version as we directly import a newer one -->
                <exclusion>
                    <groupId>org.apache.httpcomponents.core5</groupId>
                    <artifactId>httpcore5</artifactId>
                </exclusion>
            </exclusions>
        </dependency>
        <dependency>
            <groupId>org.apache.httpcomponents.core5</groupId>
            <artifactId>httpcore5</artifactId>
            <version>5.3.6</version>
        </dependency>
        <dependency>
>>>>>>> eb8e5749
            <groupId>org.apache.xmlgraphics</groupId>
            <artifactId>batik-css</artifactId>
            <version>1.19</version>
            <exclusions>
                <!-- exclude this old version as we directly import a newer one -->
                <exclusion>
                    <groupId>commons-io</groupId>
                    <artifactId>commons-io</artifactId>
                </exclusion>
            </exclusions>
        </dependency>
        <dependency>
            <groupId>org.htmlunit</groupId>
            <artifactId>neko-htmlunit</artifactId>
            <version>4.20.1</version>
        </dependency>
        <dependency>
            <groupId>org.slf4j</groupId>
            <artifactId>slf4j-api</artifactId>
            <version>${version.slf4j}</version>
        </dependency>

        <!-- While Java 7+ includes Xerces in the JRE, it apparently doesn't provide all the features we use that are in the 3rd party version. 
            So we import it directly. -->
        <dependency>
            <!-- NOTE: Upgrading to neko-htmlunit:2.68.0+ introduces a replacement for most of Xerces, which hasn't been maintained in years.. 
                To use the 'new' Xerces I had to replace all import org.apache.xerces.* with: import net.sourceforge.htmlunit.xerces.*. However, we can't yet 
                drop this Xerces import because AntiSamy still uses org.apache.xml.serialize, which is provided by Xerces as mentioned here: https://github.com/HtmlUnit/htmlunit-neko/issues/17. 
                Some advice from the Neko maintainer on how to get rid of this dependency is: "The tricky part is the use of org.apache.xml.serialize.HTMLSerializer 
                and org.apache.xml.serialize.HTMLSerializer. This is Xerces core functionality directly used by your application - nothing that neko ever has 
                provided. So you have to find your own replacement. Regarding HTMLSerializer there is a hint in the javadoc - This class was deprecated in Xerces 
                2.6.2. It is recommended that new applications use JAXP's Transformation API for XML (TrAX) for serializing HTML. See the Xerces documentation 
                for more information." -->
            <groupId>xerces</groupId>
            <artifactId>xercesImpl</artifactId>
            <version>2.12.2</version>
        </dependency>
        <dependency>
            <groupId>xml-apis</groupId>
            <artifactId>xml-apis</artifactId>
            <!-- Note that there is a 2.0.2 version of this, but it is actually much older than 1.4.01. -->
            <version>1.4.01</version>
        </dependency>
        <dependency>
            <groupId>xml-apis</groupId>
            <artifactId>xml-apis-ext</artifactId>
            <version>1.3.04</version>
        </dependency>

        <!-- SpotBugs dependencies -->
        <dependency>
            <groupId>com.github.spotbugs</groupId>
            <artifactId>spotbugs-annotations</artifactId>
            <version>${version.spotbugs}</version>
            <optional>true</optional>
        </dependency>

        <!-- Test dependencies -->
        <dependency>
            <groupId>commons-codec</groupId>
            <artifactId>commons-codec</artifactId>
            <version>1.20.0</version>
            <scope>test</scope>
        </dependency>
        <dependency>
            <groupId>junit</groupId>
            <artifactId>junit</artifactId>
            <version>4.13.2</version>
            <scope>test</scope>
            <exclusions>
                <exclusion>
                    <groupId>org.hamcrest</groupId>
                    <artifactId>hamcrest-core</artifactId>
                </exclusion>
            </exclusions>
        </dependency>
        <dependency>
            <groupId>org.hamcrest</groupId>
            <artifactId>hamcrest</artifactId>
            <version>3.0</version>
            <scope>test</scope>
        </dependency>
        <dependency>
            <groupId>org.slf4j</groupId>
            <artifactId>jcl-over-slf4j</artifactId>
            <version>${version.slf4j}</version>
            <scope>test</scope>
        </dependency>
        <!-- without this import you get: SLF4J: Defaulting to no-operation (NOP) logger implementation -->
        <dependency>
            <groupId>org.slf4j</groupId>
            <artifactId>slf4j-simple</artifactId>
            <version>${version.slf4j}</version>
            <scope>test</scope>
        </dependency>

    </dependencies>

    <build>

        <pluginManagement>
            <plugins>
                <plugin>
                    <groupId>org.apache.maven.plugins</groupId>
                    <artifactId>maven-assembly-plugin</artifactId>
                    <version>3.8.0</version>
                </plugin>
                <plugin>
                    <groupId>org.apache.maven.plugins</groupId>
                    <artifactId>maven-dependency-plugin</artifactId>
                    <version>3.9.0</version>
                    <configuration>
                        <usedDependencies>
                            <dependency>commons-io:commons-io</dependency>
                            <dependency>org.slf4j:jcl-over-slf4j</dependency>
                            <dependency>org.slf4j:slf4j-simple</dependency>
                        </usedDependencies>
                    </configuration>
                </plugin>
                <plugin>
                    <groupId>org.apache.maven.plugins</groupId>
                    <artifactId>maven-javadoc-plugin</artifactId>
                    <version>3.12.0</version>
                    <configuration>
                        <!-- supports reproducibility of generated Javadocs -->
                        <notimestamp>true</notimestamp>
                    </configuration>
                </plugin>
                <plugin>
                    <groupId>org.apache.maven.plugins</groupId>
                    <artifactId>maven-release-plugin</artifactId>
                    <version>3.3.1</version>
                </plugin>
            </plugins>
        </pluginManagement>

        <plugins>
            <plugin>
                <groupId>org.apache.maven.plugins</groupId>
                <artifactId>maven-clean-plugin</artifactId>
                <version>3.5.0</version>
            </plugin>
            <plugin>
                <groupId>org.apache.maven.plugins</groupId>
                <artifactId>maven-compiler-plugin</artifactId>
                <version>3.14.1</version>
                <configuration>
                    <source>${project.java.target}</source>
                    <target>${project.java.target}</target>
                    <testSource>${project.java.target}</testSource>
                    <testTarget>${project.java.target}</testTarget>
                    <compilerArgument>
                        <!-- Eventual desire is to use -Xlint:all -->
                        -Xlint:unchecked
                    </compilerArgument>
                </configuration>
            </plugin>
            <plugin>
                <groupId>org.apache.maven.plugins</groupId>
                <artifactId>maven-deploy-plugin</artifactId>
                <version>3.1.4</version>
            </plugin>
            <plugin>
                <groupId>org.apache.maven.plugins</groupId>
                <artifactId>maven-enforcer-plugin</artifactId>
                <version>3.6.2</version>
                <dependencies>
                    <dependency>
                        <groupId>org.codehaus.mojo</groupId>
                        <artifactId>extra-enforcer-rules</artifactId>
                        <version>1.11.0</version>
                    </dependency>
                    <dependency>
                        <groupId>org.codehaus.mojo</groupId>
                        <artifactId>animal-sniffer-enforcer-rule</artifactId>
                        <version>1.26</version>
                    </dependency>
                </dependencies>
                <executions>
                    <execution>
                        <id>enforce-bytecode-version</id>
                        <goals>
                            <goal>enforce</goal>
                        </goals>
                        <configuration>
                            <rules>
                                <enforceBytecodeVersion>
                                    <maxJdkVersion>${project.java.target}</maxJdkVersion>
                                    <ignoreOptionals>true</ignoreOptionals>
                                    <ignoredScopes>test</ignoredScopes>
                                    <message>Dependencies shouldn't require Java 9+.</message>
                                </enforceBytecodeVersion>
                                <requireMavenVersion>
                                    <version>3.3.9</version>
                                </requireMavenVersion>
                            </rules>
                            <fail>true</fail>
                        </configuration>
                    </execution>
                    <execution>
                        <id>enforce-jdk-version</id>
                        <goals>
                            <goal>enforce</goal>
                        </goals>
                        <configuration>
                            <rules>
                                <requireJavaVersion>
                                    <version>${project.java.target}</version>
                                    <message>AntiSamy source code shouldn't require Java 9+.</message>
                                </requireJavaVersion>
                            </rules>
                        </configuration>
                    </execution>
                    <execution>
                        <id>check-java7API-signatures</id>
                        <phase>compile</phase>
                        <goals>
                            <goal>enforce</goal>
                        </goals>
                        <configuration>
                            <rules>
                                <checkSignatureRule
                                    implementation="org.codehaus.mojo.animal_sniffer.enforcer.CheckSignatureRule">
                                    <signature>
                                        <groupId>org.codehaus.mojo.signature</groupId>
                                        <!-- Check against Java 7 API -->
                                        <artifactId>java17</artifactId>
                                        <version>1.0</version>
                                    </signature>
                                </checkSignatureRule>
                            </rules>
                        </configuration>
                    </execution>
                </executions>
            </plugin>
            <plugin> <!-- This plugin is disabled by default. Invoke the release profile (-Prelease) to enable it. -->
                <groupId>org.apache.maven.plugins</groupId>
                <artifactId>maven-gpg-plugin</artifactId>
                <version>3.2.8</version>
                <executions>
                    <execution>
                        <id>sign-artifacts</id>
                        <phase>verify</phase>
                        <goals>
                            <goal>sign</goal>
                        </goals>
                    </execution>
                </executions>
            </plugin>
            <plugin>
                <groupId>org.apache.maven.plugins</groupId>
                <artifactId>maven-install-plugin</artifactId>
                <version>3.1.4</version>
            </plugin>
            <plugin>
                <groupId>org.apache.maven.plugins</groupId>
                <artifactId>maven-jar-plugin</artifactId>
                <version>3.5.0</version>
                <configuration>
                    <archive>
                        <manifest>
                            <mainClass>org.owasp.validator.html.AntiSamy</mainClass>
                            <packageName>org.owasp.validator.html</packageName>
                            <addDefaultImplementationEntries>true</addDefaultImplementationEntries>
                            <classpathPrefix />
                        </manifest>
                    </archive>
                </configuration>
            </plugin>
            <plugin>
                <groupId>org.apache.maven.plugins</groupId>
                <artifactId>maven-javadoc-plugin</artifactId>
                <executions>
                    <execution>
                        <id>attach-javadocs</id>
                        <phase>package</phase>
                        <goals>
                            <goal>jar</goal>
                        </goals>
                    </execution>
                </executions>
            </plugin>
            <plugin>
                <groupId>org.apache.maven.plugins</groupId>
                <artifactId>maven-jxr-plugin</artifactId>
                <version>3.6.0</version>
            </plugin>
            <plugin>
                <groupId>org.apache.maven.plugins</groupId>
                <artifactId>maven-pmd-plugin</artifactId>
                <version>3.28.0</version>
            </plugin>
            <plugin>
                <groupId>org.apache.maven.plugins</groupId>
                <artifactId>maven-project-info-reports-plugin</artifactId>
                <version>3.9.0</version>
            </plugin>
            <plugin>
                <groupId>org.apache.maven.plugins</groupId>
                <artifactId>maven-resources-plugin</artifactId>
                <version>3.4.0</version>
            </plugin>
            <plugin>
                <groupId>org.apache.maven.plugins</groupId>
                <artifactId>maven-site-plugin</artifactId>
                <version>3.21.0</version>
                <dependencies>
                    <!-- Explicitly declare these dependencies so the versions plugin and library bots will flag available updates. The fluido-skin 
                        plugin is referenced in src/site/site.xml using the same fluido version property. -->
                    <dependency>
                        <groupId>org.apache.maven.skins</groupId>
                        <artifactId>maven-fluido-skin</artifactId>
                        <version>${fluido.version}</version>
                    </dependency>
                </dependencies>
            </plugin>
            <plugin>
                <groupId>org.apache.maven.plugins</groupId>
                <artifactId>maven-source-plugin</artifactId>
                <version>3.4.0</version>
                <executions>
                    <execution>
                        <id>attach-sources</id>
                        <phase>package</phase>
                        <goals>
                            <goal>jar-no-fork</goal>
                        </goals>
                    </execution>
                </executions>
            </plugin>
            <plugin>
                <groupId>org.apache.maven.plugins</groupId>
                <artifactId>maven-surefire-plugin</artifactId>
                <version>3.5.4</version>
            </plugin>
            <plugin>
                <groupId>org.codehaus.mojo</groupId>
                <artifactId>versions-maven-plugin</artifactId>
                <version>2.20.1</version>
            </plugin>
            <plugin>
                <groupId>org.cyclonedx</groupId>
                <artifactId>cyclonedx-maven-plugin</artifactId>
                <version>2.9.1</version>
                <executions>
                    <execution>
                        <phase>package</phase>
                        <goals>
                            <goal>makeBom</goal>
                        </goals>
                    </execution>
                </executions>
            </plugin>
            <plugin>
                <groupId>org.jacoco</groupId>
                <artifactId>jacoco-maven-plugin</artifactId>
                <version>0.8.14</version>
                <executions>
                    <execution>
                        <id>prepare-agent</id>
                        <goals>
                            <goal>prepare-agent</goal>
                        </goals>
                    </execution>
                    <execution>
                        <id>report</id>
                        <phase>test</phase>
                        <goals>
                            <goal>report</goal>
                        </goals>
                    </execution>
                    <execution>
                        <id>jacoco-check</id>
                        <phase>test</phase>
                        <goals>
                            <goal>check</goal>
                        </goals>
                        <configuration>
                            <haltOnFailure>false</haltOnFailure>
                            <rules>
                                <rule>
                                    <element>CLASS</element>
                                    <limits>
                                        <limit>
                                            <counter>METHOD</counter>
                                            <value>MISSEDCOUNT</value>
                                            <maximum>0</maximum>
                                        </limit>
                                    </limits>
                                </rule>
                            </rules>
                        </configuration>
                    </execution>
                </executions>
            </plugin>

            <plugin>
                <groupId>com.diffplug.spotless</groupId>
                <artifactId>spotless-maven-plugin</artifactId>
                <!-- 3.x+ requires Java 17. Since this is a plugin and not a dependency, it's OK to upgrade. -->
                <version>3.1.0</version>
                <configuration>
                    <!-- optional: limit format enforcement to just the files changed by this feature branch -->
                    <ratchetFrom>origin/main</ratchetFrom>
                    <formats>
                        <!-- you can define as many formats as you want, each is independent -->
                        <format>
                            <!-- define the files to apply to -->
                            <includes>
                                <include>*.md</include>
                            </includes>
                            <excludes>
                                <exclude>target/**/*.*</exclude>
                            </excludes>
                            <!-- define the steps to apply to those files -->
                            <trimTrailingWhitespace />
                            <endWithNewline />
                            <indent>
                                <tabs>false</tabs>
                                <spaces>true</spaces>
                                <spacesPerTab>4</spacesPerTab>
                            </indent>
                        </format>

                        <format>
                            <includes>
                                <include>**/*.xml</include>
                            </includes>
                            <excludes>
                                <exclude>target/**/*.*</exclude>
                            </excludes>
                            <eclipseWtp>
                                <type>XML</type>
                                <files>
                                    <file>DevStyleXml.prefs</file>
                                </files>
                            </eclipseWtp>
                        </format>
                    </formats>

                    <!-- define a language-specific format -->
                    <java>
                        <importOrder /> <!-- standard import order -->
                        <removeUnusedImports /> <!-- self-explanatory -->
                        <toggleOffOn /> <!-- enable spotless override tags -->

                        <!-- apply a specific flavor of google-java-format -->
                        <googleJavaFormat>
                            <version>1.17.0</version>
                            <style>GOOGLE</style>
                            <groupArtifact>com.google.googlejavaformat:google-java-format</groupArtifact>
                        </googleJavaFormat>
                    </java>
                </configuration>

                <executions>
                    <execution>
                        <id>spotless-apply</id>
                        <phase>compile</phase>
                        <goals>
                            <goal>apply</goal>
                        </goals>
                    </execution>
                </executions>
            </plugin>

            <plugin>
                <groupId>com.github.spotbugs</groupId>
                <artifactId>spotbugs-maven-plugin</artifactId>
                <version>${version.spotbugs.maven}</version>
                <dependencies>
                    <!-- Overwrite dependency on SpotBugs if you want to specify the version of SpotBugs. SpotBugs itself is frequently several 
                        versions ahead of the spotbugs-maven-plugin -->
                    <dependency>
                        <groupId>com.github.spotbugs</groupId>
                        <artifactId>spotbugs</artifactId>
                        <version>${version.spotbugs}</version>
                    </dependency>
                </dependencies>
            </plugin>
            <plugin>
                <groupId>com.h3xstream.findsecbugs</groupId>
                <artifactId>findsecbugs-plugin</artifactId>
                <version>${version.findsecbugs}</version>
            </plugin>

        </plugins>
    </build>

    <reporting>
        <!-- All plugins used here should first be declared in the <plugins> section above with their versions, so the versions get reported 
            in the plugins Updates report. -->
        <plugins>
            <plugin>
                <groupId>com.github.spotbugs</groupId>
                <artifactId>spotbugs-maven-plugin</artifactId>
                <configuration>
                    <plugins>
                        <plugin>
                            <groupId>com.h3xstream.findsecbugs</groupId>
                            <artifactId>findsecbugs-plugin</artifactId>
                            <version>${version.findsecbugs}</version>
                        </plugin>
                    </plugins>
                    <effort>Max</effort>
                    <relaxed>false</relaxed>
                    <excludeFilterFile>src/test/spotbugsFilterFile.xml</excludeFilterFile>
                </configuration>
            </plugin>

            <plugin>
                <groupId>org.apache.maven.plugins</groupId>
                <artifactId>maven-javadoc-plugin</artifactId>
            </plugin>
            <plugin>
                <groupId>org.apache.maven.plugins</groupId>
                <artifactId>maven-jxr-plugin</artifactId>
            </plugin>
            <plugin>
                <groupId>org.apache.maven.plugins</groupId>
                <artifactId>maven-pmd-plugin</artifactId>
                <configuration>
                    <targetJdk>${project.java.target}</targetJdk>
                    <sourceEncoding>utf-8</sourceEncoding>
                    <!-- excludeFromFailureFile>exclude-pmd.properties</excludeFromFailureFile -->
                </configuration>
            </plugin>
            <plugin>
                <groupId>org.apache.maven.plugins</groupId>
                <artifactId>maven-project-info-reports-plugin</artifactId>
                <reportSets>
                    <reportSet>
                        <reports>
                            <report>index</report>
                            <report>dependency-convergence</report>
                        </reports>
                    </reportSet>
                </reportSets>
                <configuration>
                    <dependencyLocationsEnabled>false</dependencyLocationsEnabled>
                </configuration>
            </plugin>

            <plugin>
                <groupId>org.codehaus.mojo</groupId>
                <artifactId>versions-maven-plugin</artifactId>
                <reportSets>
                    <reportSet>
                        <reports>
                            <report>dependency-updates-report</report>
                            <report>plugin-updates-report</report>
                            <report>property-updates-report</report>
                        </reports>
                    </reportSet>
                </reportSets>
            </plugin>
            <plugin>
                <!-- This causes the Jacoco report generated during test to be added to the Project Reports section of the 'site' report. -->
                <groupId>org.jacoco</groupId>
                <artifactId>jacoco-maven-plugin</artifactId>
                <reportSets>
                    <reportSet>
                        <reports>
                            <report>report</report>
                        </reports>
                    </reportSet>
                </reportSets>
            </plugin>
        </plugins>
    </reporting>

</project><|MERGE_RESOLUTION|>--- conflicted
+++ resolved
@@ -97,31 +97,6 @@
             <version>2.21.0</version>
         </dependency>
         <dependency>
-<<<<<<< HEAD
-=======
-            <groupId>org.apache.httpcomponents.client5</groupId>
-            <artifactId>httpclient5</artifactId>
-            <version>5.5.1</version>
-            <exclusions>
-                <!-- exclude this old version as we directly import a newer one -->
-                <exclusion>
-                    <groupId>org.slf4j</groupId>
-                    <artifactId>slf4j-api</artifactId>
-                </exclusion>
-                <!-- exclude this slightly older version as we directly import a newer one -->
-                <exclusion>
-                    <groupId>org.apache.httpcomponents.core5</groupId>
-                    <artifactId>httpcore5</artifactId>
-                </exclusion>
-            </exclusions>
-        </dependency>
-        <dependency>
-            <groupId>org.apache.httpcomponents.core5</groupId>
-            <artifactId>httpcore5</artifactId>
-            <version>5.3.6</version>
-        </dependency>
-        <dependency>
->>>>>>> eb8e5749
             <groupId>org.apache.xmlgraphics</groupId>
             <artifactId>batik-css</artifactId>
             <version>1.19</version>
